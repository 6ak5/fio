/*
 * fio - the flexible io tester
 *
 * Copyright (C) 2005 Jens Axboe <axboe@suse.de>
 * Copyright (C) 2006-2012 Jens Axboe <axboe@kernel.dk>
 *
 * The license below covers all files distributed with fio unless otherwise
 * noted in the file itself.
 *
 *  This program is free software; you can redistribute it and/or modify
 *  it under the terms of the GNU General Public License version 2 as
 *  published by the Free Software Foundation.
 *
 *  This program is distributed in the hope that it will be useful,
 *  but WITHOUT ANY WARRANTY; without even the implied warranty of
 *  MERCHANTABILITY or FITNESS FOR A PARTICULAR PURPOSE.  See the
 *  GNU General Public License for more details.
 *
 *  You should have received a copy of the GNU General Public License
 *  along with this program; if not, write to the Free Software
 *  Foundation, Inc., 59 Temple Place, Suite 330, Boston, MA  02111-1307  USA
 *
 */
#include <unistd.h>
#include <locale.h>
#include <time.h>

#include "fio.h"
#include "hash.h"
#include "smalloc.h"
#include "verify.h"
#include "trim.h"
#include "diskutil.h"
#include "profile.h"
#include "lib/rand.h"
#include "memalign.h"
#include "client.h"
#include "server.h"

int main(int argc, char *argv[], char *envp[])
{
	if (initialize_fio(envp))
		return 1;

	if (parse_options(argc, argv))
		return 1;

<<<<<<< HEAD
	if (nr_clients) {
		if (fio_start_all_clients())
			return 1;
		return fio_handle_clients(&fio_client_ops);
	} else
=======
	fio_time_init();

	if (nr_clients)
		return fio_handle_clients();
	else
>>>>>>> d06ab917
		return fio_backend();
}<|MERGE_RESOLUTION|>--- conflicted
+++ resolved
@@ -45,18 +45,12 @@
 	if (parse_options(argc, argv))
 		return 1;
 
-<<<<<<< HEAD
+	fio_time_init();
+
 	if (nr_clients) {
 		if (fio_start_all_clients())
 			return 1;
 		return fio_handle_clients(&fio_client_ops);
 	} else
-=======
-	fio_time_init();
-
-	if (nr_clients)
-		return fio_handle_clients();
-	else
->>>>>>> d06ab917
 		return fio_backend();
 }