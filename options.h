#ifndef FIO_OPTION_H
#define FIO_OPTION_H

#define FIO_MAX_OPTS		512

#include <string.h>
#include "parse.h"
#include "flist.h"

#define td_var_offset(var)	((size_t) &((struct thread_options *)0)->var)

int add_option(struct fio_option *);
void invalidate_profile_options(const char *);
extern char *exec_profile;

void add_opt_posval(const char *, const char *, const char *);
void del_opt_posval(const char *, const char *);
struct thread_data;
void fio_options_free(struct thread_data *);

extern struct fio_option fio_options[FIO_MAX_OPTS];

static inline int o_match(struct fio_option *o, const char *opt)
{
	if (!strcmp(o->name, opt))
		return 1;
	else if (o->alias && !strcmp(o->alias, opt))
		return 1;

	return 0;
}

static inline struct fio_option *find_option(struct fio_option *options,
					     const char *opt)
{
	struct fio_option *o;

	for (o = &options[0]; o->name; o++)
		if (o_match(o, opt))
			return o;

	return NULL;
}

struct opt_group {
	const char *name;
	unsigned int mask;
};

enum opt_category {
	__FIO_OPT_C_GENERAL	= 0,
	__FIO_OPT_C_IO,
	__FIO_OPT_C_FILE,
	__FIO_OPT_C_STAT,
	__FIO_OPT_C_LOG,
	__FIO_OPT_C_PROFILE,
<<<<<<< HEAD
=======
	__FIO_OPT_C_ENGINE,
>>>>>>> 0ed766f6
	__FIO_OPT_C_NR,

	FIO_OPT_C_GENERAL	= (1U << __FIO_OPT_C_GENERAL),
	FIO_OPT_C_IO		= (1U << __FIO_OPT_C_IO),
	FIO_OPT_C_FILE		= (1U << __FIO_OPT_C_FILE),
	FIO_OPT_C_STAT		= (1U << __FIO_OPT_C_STAT),
	FIO_OPT_C_LOG		= (1U << __FIO_OPT_C_LOG),
	FIO_OPT_C_PROFILE	= (1U << __FIO_OPT_C_PROFILE),
<<<<<<< HEAD
=======
	FIO_OPT_C_ENGINE	= (1U << __FIO_OPT_C_ENGINE),
>>>>>>> 0ed766f6
	FIO_OPT_C_INVALID	= (1U << __FIO_OPT_C_NR),
};

enum opt_category_group {
	__FIO_OPT_G_RATE	= 0,
	__FIO_OPT_G_ZONE,
	__FIO_OPT_G_RWMIX,
	__FIO_OPT_G_VERIFY,
	__FIO_OPT_G_TRIM,
	__FIO_OPT_G_IOLOG,
	__FIO_OPT_G_IO_DEPTH,
	__FIO_OPT_G_IO_FLOW,
	__FIO_OPT_G_DESC,
	__FIO_OPT_G_FILENAME,
	__FIO_OPT_G_IO_BASIC,
	__FIO_OPT_G_CGROUP,
	__FIO_OPT_G_RUNTIME,
	__FIO_OPT_G_PROCESS,
	__FIO_OPT_G_CRED,
	__FIO_OPT_G_CLOCK,
	__FIO_OPT_G_IO_TYPE,
	__FIO_OPT_G_THINKTIME,
	__FIO_OPT_G_RANDOM,
	__FIO_OPT_G_IO_BUF,
	__FIO_OPT_G_TIOBENCH,
	__FIO_OPT_G_ERR,
<<<<<<< HEAD
=======
	__FIO_OPT_G_E4DEFRAG,
	__FIO_OPT_G_NETIO,
	__FIO_OPT_G_LIBAIO,
>>>>>>> 0ed766f6
	__FIO_OPT_G_NR,

	FIO_OPT_G_RATE		= (1U << __FIO_OPT_G_RATE),
	FIO_OPT_G_ZONE		= (1U << __FIO_OPT_G_ZONE),
	FIO_OPT_G_RWMIX		= (1U << __FIO_OPT_G_RWMIX),
	FIO_OPT_G_VERIFY	= (1U << __FIO_OPT_G_VERIFY),
	FIO_OPT_G_TRIM		= (1U << __FIO_OPT_G_TRIM),
	FIO_OPT_G_IOLOG		= (1U << __FIO_OPT_G_IOLOG),
	FIO_OPT_G_IO_DEPTH	= (1U << __FIO_OPT_G_IO_DEPTH),
	FIO_OPT_G_IO_FLOW	= (1U << __FIO_OPT_G_IO_FLOW),
	FIO_OPT_G_DESC		= (1U << __FIO_OPT_G_DESC),
	FIO_OPT_G_FILENAME	= (1U << __FIO_OPT_G_FILENAME),
	FIO_OPT_G_IO_BASIC	= (1U << __FIO_OPT_G_IO_BASIC),
	FIO_OPT_G_CGROUP	= (1U << __FIO_OPT_G_CGROUP),
	FIO_OPT_G_RUNTIME	= (1U << __FIO_OPT_G_RUNTIME),
	FIO_OPT_G_PROCESS	= (1U << __FIO_OPT_G_PROCESS),
	FIO_OPT_G_CRED		= (1U << __FIO_OPT_G_CRED),
	FIO_OPT_G_CLOCK		= (1U << __FIO_OPT_G_CLOCK),
	FIO_OPT_G_IO_TYPE	= (1U << __FIO_OPT_G_IO_TYPE),
	FIO_OPT_G_THINKTIME	= (1U << __FIO_OPT_G_THINKTIME),
	FIO_OPT_G_RANDOM	= (1U << __FIO_OPT_G_RANDOM),
	FIO_OPT_G_IO_BUF	= (1U << __FIO_OPT_G_IO_BUF),
	FIO_OPT_G_TIOBENCH	= (1U << __FIO_OPT_G_TIOBENCH),
	FIO_OPT_G_ERR		= (1U << __FIO_OPT_G_ERR),
<<<<<<< HEAD
	FIO_OPT_G_INVALID	= (1U << __FIO_OPT_G_NR),
};

extern struct opt_group *opt_group_from_mask(unsigned int *mask);
extern struct opt_group *opt_group_cat_from_mask(unsigned int *mask);
extern struct fio_option *fio_option_find(const char *name);
extern unsigned int fio_get_kb_base(void *);

=======
	FIO_OPT_G_E4DEFRAG	= (1U << __FIO_OPT_G_E4DEFRAG),
	FIO_OPT_G_NETIO		= (1U << __FIO_OPT_G_NETIO),
	FIO_OPT_G_LIBAIO	= (1U << __FIO_OPT_G_LIBAIO),
	FIO_OPT_G_INVALID	= (1U << __FIO_OPT_G_NR),
};

>>>>>>> 0ed766f6
#endif<|MERGE_RESOLUTION|>--- conflicted
+++ resolved
@@ -54,10 +54,7 @@
 	__FIO_OPT_C_STAT,
 	__FIO_OPT_C_LOG,
 	__FIO_OPT_C_PROFILE,
-<<<<<<< HEAD
-=======
 	__FIO_OPT_C_ENGINE,
->>>>>>> 0ed766f6
 	__FIO_OPT_C_NR,
 
 	FIO_OPT_C_GENERAL	= (1U << __FIO_OPT_C_GENERAL),
@@ -66,10 +63,7 @@
 	FIO_OPT_C_STAT		= (1U << __FIO_OPT_C_STAT),
 	FIO_OPT_C_LOG		= (1U << __FIO_OPT_C_LOG),
 	FIO_OPT_C_PROFILE	= (1U << __FIO_OPT_C_PROFILE),
-<<<<<<< HEAD
-=======
 	FIO_OPT_C_ENGINE	= (1U << __FIO_OPT_C_ENGINE),
->>>>>>> 0ed766f6
 	FIO_OPT_C_INVALID	= (1U << __FIO_OPT_C_NR),
 };
 
@@ -96,12 +90,9 @@
 	__FIO_OPT_G_IO_BUF,
 	__FIO_OPT_G_TIOBENCH,
 	__FIO_OPT_G_ERR,
-<<<<<<< HEAD
-=======
 	__FIO_OPT_G_E4DEFRAG,
 	__FIO_OPT_G_NETIO,
 	__FIO_OPT_G_LIBAIO,
->>>>>>> 0ed766f6
 	__FIO_OPT_G_NR,
 
 	FIO_OPT_G_RATE		= (1U << __FIO_OPT_G_RATE),
@@ -126,7 +117,9 @@
 	FIO_OPT_G_IO_BUF	= (1U << __FIO_OPT_G_IO_BUF),
 	FIO_OPT_G_TIOBENCH	= (1U << __FIO_OPT_G_TIOBENCH),
 	FIO_OPT_G_ERR		= (1U << __FIO_OPT_G_ERR),
-<<<<<<< HEAD
+	FIO_OPT_G_E4DEFRAG	= (1U << __FIO_OPT_G_E4DEFRAG),
+	FIO_OPT_G_NETIO		= (1U << __FIO_OPT_G_NETIO),
+	FIO_OPT_G_LIBAIO	= (1U << __FIO_OPT_G_LIBAIO),
 	FIO_OPT_G_INVALID	= (1U << __FIO_OPT_G_NR),
 };
 
@@ -135,12 +128,4 @@
 extern struct fio_option *fio_option_find(const char *name);
 extern unsigned int fio_get_kb_base(void *);
 
-=======
-	FIO_OPT_G_E4DEFRAG	= (1U << __FIO_OPT_G_E4DEFRAG),
-	FIO_OPT_G_NETIO		= (1U << __FIO_OPT_G_NETIO),
-	FIO_OPT_G_LIBAIO	= (1U << __FIO_OPT_G_LIBAIO),
-	FIO_OPT_G_INVALID	= (1U << __FIO_OPT_G_NR),
-};
-
->>>>>>> 0ed766f6
 #endif