--- conflicted
+++ resolved
@@ -1,11 +1,7 @@
 #ifndef FIO_IOLOG_H
 #define FIO_IOLOG_H
 
-<<<<<<< HEAD
 #include "lib/rbtree.h"
-=======
-#include "rbtree.h"
->>>>>>> 0ed766f6
 #include "lib/ieee754.h"
 #include "flist.h"
 #include "ioengine.h"
