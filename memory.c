/*
 * Memory helpers
 */
#include <sys/types.h>
#include <sys/stat.h>
#include <fcntl.h>
#include <unistd.h>
#ifndef FIO_NO_HAVE_SHM_H
#include <sys/shm.h>
#endif
#include <sys/mman.h>

#include "fio.h"

void fio_unpin_memory(struct thread_data *td)
{
	if (td->pinned_mem) {
		dprint(FD_MEM, "unpinning %llu bytes\n", td->o.lockmem);
		if (munlock(td->pinned_mem, td->o.lockmem) < 0)
			perror("munlock");
		munmap(td->pinned_mem, td->o.lockmem);
		td->pinned_mem = NULL;
	}
}

int fio_pin_memory(struct thread_data *td)
{
	unsigned long long phys_mem;

	if (!td->o.lockmem)
		return 0;

	dprint(FD_MEM, "pinning %llu bytes\n", td->o.lockmem);

	/*
	 * Don't allow mlock of more than real_mem-128MB
	 */
	phys_mem = os_phys_mem();
	if (phys_mem) {
		if ((td->o.lockmem + 128 * 1024 * 1024) > phys_mem) {
			td->o.lockmem = phys_mem - 128 * 1024 * 1024;
			log_info("fio: limiting mlocked memory to %lluMB\n",
							td->o.lockmem >> 20);
		}
	}

	td->pinned_mem = mmap(NULL, td->o.lockmem, PROT_READ | PROT_WRITE,
				MAP_PRIVATE | OS_MAP_ANON, -1, 0);
	if (td->pinned_mem == MAP_FAILED) {
		perror("malloc locked mem");
		td->pinned_mem = NULL;
		return 1;
	}
	if (mlock(td->pinned_mem, td->o.lockmem) < 0) {
		perror("mlock");
		munmap(td->pinned_mem, td->o.lockmem);
		td->pinned_mem = NULL;
		return 1;
	}

	return 0;
}

static int alloc_mem_shm(struct thread_data *td, unsigned int total_mem)
{
	int flags = IPC_CREAT | S_IRUSR | S_IWUSR;

	if (td->o.mem_type == MEM_SHMHUGE) {
		unsigned long mask = td->o.hugepage_size - 1;

		flags |= SHM_HUGETLB;
		total_mem = (total_mem + mask) & ~mask;
	}

	td->shm_id = shmget(IPC_PRIVATE, total_mem, flags);
	dprint(FD_MEM, "shmget %u, %d\n", total_mem, td->shm_id);
	if (td->shm_id < 0) {
		td_verror(td, errno, "shmget");
		if (geteuid() != 0 && (errno == ENOMEM || errno == EPERM))
			log_err("fio: you may need to run this job as root\n");
		if (td->o.mem_type == MEM_SHMHUGE) {
			if (errno == EINVAL) {
				log_err("fio: check that you have free huge"
					" pages and that hugepage-size is"
					" correct.\n");
			} else if (errno == ENOSYS) {
				log_err("fio: your system does not appear to"
					" support huge pages.\n");
			} else if (errno == ENOMEM) {
				log_err("fio: no huge pages available, do you"
					" need to alocate some? See HOWTO.\n");
			}
		}

		return 1;
	}

	td->orig_buffer = shmat(td->shm_id, NULL, 0);
	dprint(FD_MEM, "shmat %d, %p\n", td->shm_id, td->orig_buffer);
	if (td->orig_buffer == (void *) -1) {
		td_verror(td, errno, "shmat");
		td->orig_buffer = NULL;
		return 1;
	}

	return 0;
}

static void free_mem_shm(struct thread_data *td)
{
	struct shmid_ds sbuf;

	dprint(FD_MEM, "shmdt/ctl %d %p\n", td->shm_id, td->orig_buffer);
	shmdt(td->orig_buffer);
	shmctl(td->shm_id, IPC_RMID, &sbuf);
}

static int alloc_mem_mmap(struct thread_data *td, size_t total_mem)
{
	int flags = MAP_PRIVATE;

	td->mmapfd = 1;

<<<<<<< HEAD
	if (td->o.mmapfile) {
		td->mmapfd = open(td->o.mmapfile, O_RDWR|O_CREAT, 0644);
=======
	if (td->o.mem_type == MEM_MMAPHUGE) {
		unsigned long mask = td->o.hugepage_size - 1;

		flags |= MAP_HUGETLB;
		total_mem = (total_mem + mask) & ~mask;
	}

	if (td->mmapfile) {
		td->mmapfd = open(td->mmapfile, O_RDWR|O_CREAT, 0644);
>>>>>>> a7f5831f

		if (td->mmapfd < 0) {
			td_verror(td, errno, "open mmap file");
			td->orig_buffer = NULL;
			return 1;
		}
		if (ftruncate(td->mmapfd, total_mem) < 0) {
			td_verror(td, errno, "truncate mmap file");
			td->orig_buffer = NULL;
			return 1;
		}
	} else
		flags |= OS_MAP_ANON;

	td->orig_buffer = mmap(NULL, total_mem, PROT_READ | PROT_WRITE, flags,
				td->mmapfd, 0);
	dprint(FD_MEM, "mmap %u/%d %p\n", total_mem, td->mmapfd,
						td->orig_buffer);
	if (td->orig_buffer == MAP_FAILED) {
		td_verror(td, errno, "mmap");
		td->orig_buffer = NULL;
		if (td->mmapfd) {
			close(td->mmapfd);
			unlink(td->o.mmapfile);
		}

		return 1;
	}

	return 0;
}

static void free_mem_mmap(struct thread_data *td, size_t total_mem)
{
	dprint(FD_MEM, "munmap %u %p\n", total_mem, td->orig_buffer);
	munmap(td->orig_buffer, td->orig_buffer_size);
	if (td->o.mmapfile) {
		close(td->mmapfd);
		unlink(td->o.mmapfile);
		free(td->o.mmapfile);
	}
}

static int alloc_mem_malloc(struct thread_data *td, size_t total_mem)
{
	td->orig_buffer = malloc(total_mem);
	dprint(FD_MEM, "malloc %u %p\n", total_mem, td->orig_buffer);

	return td->orig_buffer == NULL;
}

static void free_mem_malloc(struct thread_data *td)
{
	dprint(FD_MEM, "free malloc mem %p\n", td->orig_buffer);
	free(td->orig_buffer);
}

/*
 * Set up the buffer area we need for io.
 */
int allocate_io_mem(struct thread_data *td)
{
	size_t total_mem;
	int ret = 0;

	if (td->io_ops->flags & FIO_NOIO)
		return 0;

	total_mem = td->orig_buffer_size;

	if (td->o.odirect || td->o.mem_align ||
	    (td->io_ops->flags & FIO_MEMALIGN)) {
		total_mem += page_mask;
		if (td->o.mem_align && td->o.mem_align > page_size)
			total_mem += td->o.mem_align - page_size;
	}

	dprint(FD_MEM, "Alloc %lu for buffers\n", (size_t) total_mem);

	if (td->o.mem_type == MEM_MALLOC)
		ret = alloc_mem_malloc(td, total_mem);
	else if (td->o.mem_type == MEM_SHM || td->o.mem_type == MEM_SHMHUGE)
		ret = alloc_mem_shm(td, total_mem);
	else if (td->o.mem_type == MEM_MMAP || td->o.mem_type == MEM_MMAPHUGE)
		ret = alloc_mem_mmap(td, total_mem);
	else {
		log_err("fio: bad mem type: %d\n", td->o.mem_type);
		ret = 1;
	}

	if (ret)
		td_verror(td, ENOMEM, "iomem allocation");

	return ret;
}

void free_io_mem(struct thread_data *td)
{
	unsigned int total_mem;

	total_mem = td->orig_buffer_size;
	if (td->o.odirect)
		total_mem += page_mask;

	if (td->o.mem_type == MEM_MALLOC)
		free_mem_malloc(td);
	else if (td->o.mem_type == MEM_SHM || td->o.mem_type == MEM_SHMHUGE)
		free_mem_shm(td);
	else if (td->o.mem_type == MEM_MMAP || td->o.mem_type == MEM_MMAPHUGE)
		free_mem_mmap(td, total_mem);
	else
		log_err("Bad memory type %u\n", td->o.mem_type);

	td->orig_buffer = NULL;
	td->orig_buffer_size = 0;
}<|MERGE_RESOLUTION|>--- conflicted
+++ resolved
@@ -121,20 +121,15 @@
 
 	td->mmapfd = 1;
 
-<<<<<<< HEAD
+	if (td->o.mem_type == MEM_MMAPHUGE) {
+		unsigned long mask = td->o.hugepage_size - 1;
+
+		flags |= MAP_HUGETLB;
+		total_mem = (total_mem + mask) & ~mask;
+	}
+
 	if (td->o.mmapfile) {
 		td->mmapfd = open(td->o.mmapfile, O_RDWR|O_CREAT, 0644);
-=======
-	if (td->o.mem_type == MEM_MMAPHUGE) {
-		unsigned long mask = td->o.hugepage_size - 1;
-
-		flags |= MAP_HUGETLB;
-		total_mem = (total_mem + mask) & ~mask;
-	}
-
-	if (td->mmapfile) {
-		td->mmapfd = open(td->mmapfile, O_RDWR|O_CREAT, 0644);
->>>>>>> a7f5831f
 
 		if (td->mmapfd < 0) {
 			td_verror(td, errno, "open mmap file");
